--- conflicted
+++ resolved
@@ -64,16 +64,9 @@
         If it already exists, it will read and store the values to the instance
         variables
         """
-<<<<<<< HEAD
-
-        params_path = os.path.join(
-            self.get_data_var_folder("masks"),
-            "masks.params"
-        )
-=======
+
         params_path = os.path.join(self.get_data_var_folder("masks"),
                                    "masks.params")
->>>>>>> 70ae1714
 
         if not os.path.exists(params_path):
             with open(params_path, "w") as fh:
@@ -201,20 +194,14 @@
                 logging.info("Saving polarhole {}".format(polarhole_path))
                 np.save(polarhole_path, polarhole)
 
-<<<<<<< HEAD
-    def get_active_cell_mask(self,
-                             month: object) -> object:
+    def get_active_cell_mask(self, month: object) -> object:
         """Check if a mask file exists for input month, and raise an error if it does not.
 
         Args:
             month: Month index representing the month for which the mask file is being checked.
-=======
-    def get_active_cell_mask(self, month: object) -> object:
-        """
->>>>>>> 70ae1714
 
         Returns:
-            Active cell mask boolean(s) for corresponding month and pre-defined self._region.
+            Active cell mask boolean(s) for corresponding month and pre-defined `self._region`.
 
         Raises:
             RuntimeError: If the mask file for the input month does not exist.
@@ -231,15 +218,9 @@
         # logging.debug("Loading active cell mask {}".format(mask_path))
         return np.load(mask_path)[self._region]
 
-<<<<<<< HEAD
-    def get_active_cell_da(self,
-                           src_da: object) -> object:
+    def get_active_cell_da(self, src_da: object) -> object:
         """Generate an xarray.DataArray object containing the active cell masks
          for each timestamp in a given source DataArray.
-=======
-    def get_active_cell_da(self, src_da: object) -> object:
-        """
->>>>>>> 70ae1714
 
         Args:
             src_da: Source xarray.DataArray object containing time, xc, yc
@@ -268,7 +249,7 @@
 
         Args:
             land_mask_filename (optional): Land mask output filename.
-                Defaults to Masks.LAND_MASK_FILENAME.
+                Defaults to `Masks.LAND_MASK_FILENAME`.
 
         Returns:
             An numpy array of land mask flag(s) for corresponding month and
@@ -285,14 +266,8 @@
         # logging.debug("Loading land mask {}".format(mask_path))
         return np.load(mask_path)[self._region]
 
-<<<<<<< HEAD
-    def get_polarhole_mask(self,
-                           date: object) -> object:
+    def get_polarhole_mask(self, date: object) -> object:
         """Get mask of polar hole region.
-=======
-    def get_polarhole_mask(self, date: object) -> object:
-        """
->>>>>>> 70ae1714
 
         TODO:
             Explain date literals as class instance for POLARHOLE_DATES
@@ -333,15 +308,13 @@
         return self
 
     def reset_region(self):
-        """Resets the mask region and logs a message indicating that the whole mask will be returned.
-        """
+        """Resets the mask region and logs a message indicating that the whole mask will be returned."""
         logging.info("Mask region reset, whole mask will be returned")
         self._region = (slice(None, None), slice(None, None))
 
 
 def main():
-    """Entry point of Masks class - used to create executable that calls it.
-    """
+    """Entry point of Masks class - used to create executable that calls it."""
     args = download_args(dates=False, var_specs=False)
 
     north = args.hemisphere == "north"
