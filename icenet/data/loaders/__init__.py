import inspect

from icenet.data.loaders.base import IceNetBaseDataLoader

import icenet.data.loaders.dask
import icenet.data.loaders.stdlib


class IceNetDataLoaderFactory:
    """A factory class for managing a map of loader names and their corresponding implementation classes.

    Attributes:
        _loader_map: A dictionary holding loader names against their implementation classes.
    """

    def __init__(self):
        """Initialises the IceNetDataLoaderFactory instance and sets up the initial loader map.
        """
        self._loader_map = dict(
            dask=icenet.data.loaders.dask.DaskMultiWorkerLoader,
            dask_shared=icenet.data.loaders.dask.DaskMultiSharingWorkerLoader,
            standard=icenet.data.loaders.stdlib.IceNetDataLoader,
        )

    def add_data_loader(self, loader_name: str, loader_impl: object) -> None:
        """Adds a new loader to the loader map with the given name and implementation class.

        Args:
            loader_name: The name of the loader.
            loader_impl: The implementation class of the loader.

        Returns:
            None. Updates `_loader_map` attribute in IceNetDataLoaderFactory with specified
                loader name and implementation.

        Raises:
            RuntimeError: If the loader name already exists or if the implementation
                class is not a descendant of IceNetBaseDataLoader.
        """
        if loader_name not in self._loader_map:
            if IceNetBaseDataLoader in inspect.getmro(loader_impl):
                self._loader_map[loader_name] = loader_impl
            else:
<<<<<<< HEAD
                raise RuntimeError("{} is not descended from IceNetBaseDataLoader".format(loader_impl.__name__))
        else:
            raise RuntimeError("Cannot add {} as already in loader map".format(loader_name))
=======
                raise RuntimeError("{} is not descended from "
                                   "IceNetBaseDataLoader".format(
                                       loader_impl.__name__))
        else:
            raise RuntimeError(
                "Cannot add {} as already in loader map".format(loader_name))
>>>>>>> 70ae1714

    def create_data_loader(self, loader_name, *args, **kwargs) -> object:
        """Creates an instance of a loader based on specified name from the `_loader_map` dict attribute.

        Args:
            loader_name: The name of the loader.
            *args: Additional positional arguments, is passed to the loader constructor.
            **kwargs: Additional keyword arguments, is passed to the loader constructor.

        Returns:
            An instance of the loader class.

        Raises:
            KeyError: If the loader name does not exist in `_loader_map`.
        """
        return self._loader_map[loader_name](*args, **kwargs)

    @property
    def loader_map(self) -> dict:
        """Get the loader map dictionary.

        Returns:
            The loader map.
        """
        return self._loader_map<|MERGE_RESOLUTION|>--- conflicted
+++ resolved
@@ -14,8 +14,7 @@
     """
 
     def __init__(self):
-        """Initialises the IceNetDataLoaderFactory instance and sets up the initial loader map.
-        """
+        """Initialises the IceNetDataLoaderFactory instance and sets up the initial loader map."""
         self._loader_map = dict(
             dask=icenet.data.loaders.dask.DaskMultiWorkerLoader,
             dask_shared=icenet.data.loaders.dask.DaskMultiSharingWorkerLoader,
@@ -41,18 +40,12 @@
             if IceNetBaseDataLoader in inspect.getmro(loader_impl):
                 self._loader_map[loader_name] = loader_impl
             else:
-<<<<<<< HEAD
-                raise RuntimeError("{} is not descended from IceNetBaseDataLoader".format(loader_impl.__name__))
-        else:
-            raise RuntimeError("Cannot add {} as already in loader map".format(loader_name))
-=======
                 raise RuntimeError("{} is not descended from "
                                    "IceNetBaseDataLoader".format(
                                        loader_impl.__name__))
         else:
             raise RuntimeError(
                 "Cannot add {} as already in loader map".format(loader_name))
->>>>>>> 70ae1714
 
     def create_data_loader(self, loader_name, *args, **kwargs) -> object:
         """Creates an instance of a loader based on specified name from the `_loader_map` dict attribute.
